--- conflicted
+++ resolved
@@ -3,11 +3,8 @@
 import simplejson
 import singer
 import json
-<<<<<<< HEAD
-=======
 import os
 
->>>>>>> 33ac07e9
 import logging
 
 logging.basicConfig(level=logging.DEBUG)
