--- conflicted
+++ resolved
@@ -24,11 +24,7 @@
 
 on:
   push:
-<<<<<<< HEAD
-    branches: [ development-update-requirements, development, master ]
-=======
-    branches: [ development-ci-cd-workflow, development, master, development-refactor-bigquery-field-name-function ]
->>>>>>> 178247e2
+    branches: [ development, master ]
   pull_request:
     branches: [ master ]
 
