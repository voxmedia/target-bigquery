--- conflicted
+++ resolved
@@ -178,9 +178,8 @@
             raise Exception(f"A record for stream {msg.stream} was encountered before a corresponding schema")
 
         schema = self.schemas[stream]
-<<<<<<< HEAD
         bq_schema = self.bq_schema_dicts[stream]
-        nr = cleanup_record(schema, msg.record)
+        nr = cleanup_record(schema, msg.record, force_fields=self.table_configs.get(msg.stream, {}).get("force_fields", {}))
 
         try:
             nr = format_record_to_schema(nr, self.bq_schema_dicts[stream])
@@ -188,11 +187,8 @@
             extra={"record" : msg.record, "schema": schema, "bq_schema": bq_schema}
             self.logger.critical(f"Cannot format a record for stream {msg.stream} to its corresponding BigQuery schema. Details: {extra}")
             raise e
-=======
-
-        nr = cleanup_record(schema, msg.record, force_fields=self.table_configs.get(msg.stream, {}).get("force_fields", {}))
-        nr = format_record_to_schema(nr, self.bq_schema_dicts[stream])
->>>>>>> e7b55918
+
+
 
         # schema validation may fail if data doesn't match schema in terms of data types
         # in this case, we validate schema again on data which has been forced to match schema
